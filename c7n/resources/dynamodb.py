# Copyright The Cloud Custodian Authors.
# SPDX-License-Identifier: Apache-2.0
import copy
from botocore.exceptions import ClientError
from concurrent.futures import as_completed

from c7n.actions import BaseAction, ModifyVpcSecurityGroupsAction
from c7n.filters.kms import KmsRelatedFilter
from c7n.filters.iamaccess import CrossAccountAccessFilter
from c7n import query
from c7n.manager import resources
from c7n.tags import (
    TagDelayedAction, RemoveTag, TagActionFilter, Tag, universal_augment)
from c7n.utils import (
    local_session, chunks, type_schema, snapshot_identifier, group_by)
from c7n.filters.vpc import SecurityGroupFilter, SubnetFilter
from datetime import datetime, timedelta
from c7n.filters import Filter, ValueFilter, ListItemFilter
from c7n.query import RetryPageIterator
from c7n.filters.backup import ConsecutiveAwsBackupsFilter
from c7n.filters.policystatement import HasStatementFilter


class ConfigTable(query.ConfigSource):

    def load_resource(self, item):
        resource = super(ConfigTable, self).load_resource(item)
        sse_info = resource.pop('Ssedescription', None)
        if sse_info is None:
            return resource
        resource['SSEDescription'] = sse_info
        for k, r in (('KmsmasterKeyArn', 'KMSMasterKeyArn'),
                     ('Ssetype', 'SSEType')):
            if k in sse_info:
                sse_info[r] = sse_info.pop(k)
        return resource


class DescribeTable(query.DescribeSource):

    def augment(self, resources):
        return universal_augment(
            self.manager,
            super(DescribeTable, self).augment(resources))


@resources.register('dynamodb-table')
class Table(query.QueryResourceManager):

    class resource_type(query.TypeInfo):
        service = 'dynamodb'
        arn_type = 'table'
        enum_spec = ('list_tables', 'TableNames', None)
        detail_spec = ("describe_table", "TableName", None, "Table")
        id = 'TableName'
        name = 'TableName'
        date = 'CreationDateTime'
        dimension = 'TableName'
        cfn_type = config_type = 'AWS::DynamoDB::Table'
        universal_taggable = object()
        arn = 'TableArn'
        permissions_augment = ("dynamodb:ListTagsOfResource",)

    source_mapping = {
        'describe': DescribeTable,
        'config': ConfigTable
    }


@Table.filter_registry.register('kms-key')
class KmsFilter(KmsRelatedFilter):

    RelatedIdsExpression = 'SSEDescription.KMSMasterKeyArn'


@Table.filter_registry.register('continuous-backup')
class TableContinuousBackupFilter(ValueFilter):
    """Check for continuous backups and point in time recovery (PITR) on a dynamodb table.

    :example:

    .. code-block:: yaml

            policies:
              - name: dynamodb-continuous-backups-disabled
                resource: aws.dynamodb-table
                filters:
                  - type: continuous-backup
                    key: ContinuousBackupsStatus
                    op: eq
                    value: DISABLED
              - name: dynamodb-pitr-disabled
                resource: aws.dynamodb-table
                filters:
                  - type: continuous-backup
                    key: PointInTimeRecoveryDescription.PointInTimeRecoveryStatus
                    op: ne
                    value: ENABLED
    """

    annotation_key = 'c7n:continuous-backup'
    annotate = False
    schema = type_schema('continuous-backup', rinherit=ValueFilter.schema)
    schema_alias = False
    permissions = ('dynamodb:DescribeContinuousBackups',)

    def process(self, resources, event=None):
        self.augment([r for r in resources if self.annotation_key not in r])
        return super().process(resources, event)

    def augment(self, resources):
        client = local_session(self.manager.session_factory).client('dynamodb')
        for r in resources:
            try:
                r[self.annotation_key] = client.describe_continuous_backups(
                    TableName=r['TableName']).get('ContinuousBackupsDescription', {})
            except client.exceptions.TableNotFoundException:
                continue

    def __call__(self, r):
        return super().__call__(r.get(self.annotation_key, {}))


<<<<<<< HEAD
@Table.filter_registry.register('autoscaling')
class DynamoDBAutoscalingFilter(ListItemFilter):
    schema = type_schema(
        'autoscaling',
        attrs={'$ref': '#/definitions/filters_common/list_item_attrs'},
        count={'type': 'number'},
        count_op={'$ref': '#/definitions/filters_common/comparison_operators'}
    )
    permissions = ('application-autoscaling:DescribeScalableTargets',)
    item_annotation_key = 'c7n:AutoscalingTargets'
    annotate_items = True

    def _process_resources_set(self, client, resources):
        targets = client.describe_scalable_targets(
            ServiceNamespace='dynamodb',
            ResourceIds=[f'table/{t["TableName"]}' for t in resources]
        ).get('ScalableTargets') or []
        grouped = group_by(targets, 'ResourceId')
        for t in resources:
            t[self.item_annotation_key] = grouped.get(f'table/{t["TableName"]}') or []

    def process(self, resources, event=None):
        cl = local_session(self.manager.session_factory).client('application-autoscaling')
        with self.manager.executor_factory(max_workers=3) as w:
            futures = []
            # seems like one table can contain not more than 2 autoscaling
            # targets, (not including indexes). 50 is max number per call
            for resources_set in chunks(resources, 25):
                futures.append(w.submit(self._process_resources_set, cl, resources_set))
            for f in as_completed(futures):
                if f.exception():
                    self.log.error(
                        "Exception describing scalable targets for dynamodb\n %s" % (
                            f.exception()
                        )
                    )
                    continue
        return super().process(resources, event)

    def get_item_values(self, resource):
        return resource.pop(self.item_annotation_key)
=======
@Table.filter_registry.register('cross-account')
class CrossAccountTable(CrossAccountAccessFilter):

    permissions = ('dynamodb:GetResourcePolicy',)
    policy_attribute = 'c7n:Policy'

    def process(self, resources, event=None):
        client = local_session(self.manager.session_factory).client('dynamodb')
        for r in resources:
            if self.policy_attribute in r:
                continue
            result = self.manager.retry(
                client.get_resource_policy,
                ResourceArn=r['TableArn'],
                ignore_err_codes=('ResourceNotFoundException', 'PolicyNotFoundException'))
            if result is not None:
                r[self.policy_attribute] = result['Policy']
        return super().process(resources)


@Table.filter_registry.register('has-statement')
class HasStatementTable(HasStatementFilter):

    permissions = ('dynamodb:GetResourcePolicy',)
    policy_attribute = 'c7n:Policy'

    def get_std_format_args(self, table):
        return {
            'table_arn': table[self.manager.resource_type.arn],
            'account_id': self.manager.config.account_id,
            'region': self.manager.config.region,
        }

    def process(self, resources, event=None):
        client = local_session(self.manager.session_factory).client('dynamodb')
        for r in resources:
            if self.policy_attribute in r:
                continue
            result = self.manager.retry(
                client.get_resource_policy,
                ResourceArn=r['TableArn'],
                ignore_err_codes=('ResourceNotFoundException', 'PolicyNotFoundException'))
            if result is not None:
                r[self.policy_attribute] = result['Policy']
        return super().process(resources)
>>>>>>> a875d827


@Table.action_registry.register('set-continuous-backup')
class TableContinuousBackupAction(BaseAction):
    """Set continuous backups and point in time recovery (PITR) on a dynamodb table.

    :example:

    .. code-block:: yaml

            policies:
              - name: dynamodb-continuous-backups-disabled-set
                resource: aws.dynamodb-table
                filters:
                  - type: continuous-backup
                    key: ContinuousBackupsStatus
                    op: eq
                    value: DISABLED
                actions:
                  - type: set-continuous-backup

    """
    valid_status = ('ACTIVE',)
    schema = type_schema(
        'set-continuous-backup',
        state={'type': 'boolean', 'default': True})
    permissions = ('dynamodb:UpdateContinuousBackups',)

    def process(self, resources):
        resources = self.filter_resources(
            resources, 'TableStatus', self.valid_status)
        if not len(resources):
            return
        client = local_session(self.manager.session_factory).client('dynamodb')
        for r in resources:
            try:
                client.update_continuous_backups(
                    TableName=r['TableName'],
                    PointInTimeRecoverySpecification={
                        'PointInTimeRecoveryEnabled': self.data.get('state', True)
                    })
            except client.exceptions.TableNotFoundException:
                continue


@Table.action_registry.register('update')
class UpdateTable(BaseAction):
    """Modifies the provisioned throughput settings, global secondary indexes,
    or DynamoDB Streams settings for a given table.

    :example:

    .. code-block:: yaml

            policies:
              - name: dynamodb-change-billing-mode
                resource: aws.dynamodb-table
                actions:
                  - type: update
                    BillingMode: PAY_PER_REQUEST

    """
    valid_status = ('ACTIVE',)
    schema = type_schema(
        'update',
        BillingMode={'enum': ['PROVISIONED', 'PAY_PER_REQUEST']},
        DeletionProtectionEnabled={'enum': [True, False]},
        ProvisionedThroughput={'type': 'object',
            'properties': {
                'ReadCapacityUnits': {'type': 'integer'},
                'WriteCapacityUnits': {'type': 'integer'}}})
    permissions = ('dynamodb:UpdateTable',)

    def process(self, resources):
        resources = self.filter_resources(
            resources, 'TableStatus', self.valid_status)
        if not resources:
            return
        params = copy.deepcopy(self.data)
        params.pop("type")
        client = local_session(self.manager.session_factory).client('dynamodb')
        for r in resources:
            try:
                client.update_table(TableName=r['TableName'], **params)
            except client.exceptions.TableNotFoundException:
                continue


@Table.action_registry.register('delete')
class DeleteTable(BaseAction):
    """Action to delete dynamodb tables

    :example:

    .. code-block:: yaml

            policies:
              - name: delete-empty-tables
                resource: dynamodb-table
                filters:
                  - TableSizeBytes: 0
                actions:
                  - delete
    """

    valid_status = ('ACTIVE',)
    schema = type_schema('delete',
        force={'type': 'boolean', 'default': False})
    permissions = ("dynamodb:UpdateTable", "dynamodb:DeleteTable",)

    def delete_table(self, client, table_set):
        if self.data.get('force', False):
            del_protection_updater = self.manager.action_registry['update'](
                {'type': 'update', 'DeletionProtectionEnabled': False}, self.manager)
            del_protection_updater.process(table_set)
        for t in table_set:
            client.delete_table(TableName=t['TableName'])

    def process(self, resources):
        resources = self.filter_resources(
            resources, 'TableStatus', self.valid_status)
        if not len(resources):
            return

        futures = []
        client = local_session(self.manager.session_factory).client('dynamodb')

        with self.executor_factory(max_workers=2) as w:
            for table_set in chunks(resources, 20):
                futures.append(w.submit(self.delete_table, client, table_set))
            for f in as_completed(futures):
                if f.exception():
                    self.log.error(
                        "Exception deleting dynamodb table set \n %s"
                        % (f.exception()))


@Table.action_registry.register('set-stream')
class SetStream(BaseAction):
    """Action to enable/disable streams on table.

    :example:

    .. code-block:: yaml

            policies:
              - name: stream-update
                resource: dynamodb-table
                filters:
                  - TableName: 'test'
                  - TableStatus: 'ACTIVE'
                actions:
                  - type: set-stream
                    state: True
                    stream_view_type: 'NEW_IMAGE'

    """

    valid_status = ('ACTIVE',)
    schema = type_schema('set-stream',
                         state={'type': 'boolean'},
                         stream_view_type={'type': 'string'})
    permissions = ("dynamodb:UpdateTable",)

    def process(self, tables):
        tables = self.filter_resources(
            tables, 'TableStatus', self.valid_status)
        if not len(tables):
            return

        state = self.data.get('state')
        type = self.data.get('stream_view_type')

        stream_spec = {"StreamEnabled": state}

        if self.data.get('stream_view_type') is not None:
            stream_spec.update({"StreamViewType": type})

        c = local_session(self.manager.session_factory).client('dynamodb')

        with self.executor_factory(max_workers=2) as w:
            futures = {w.submit(c.update_table,
                                TableName=t['TableName'],
                                StreamSpecification=stream_spec): t for t in tables}

        for f in as_completed(futures):
            t = futures[f]
            if f.exception():
                self.log.error(
                    "Exception updating dynamodb table set \n %s"
                    % (f.exception()))
                continue

            if self.data.get('stream_view_type') is not None:
                stream_state = \
                    f.result()['TableDescription']['StreamSpecification']['StreamEnabled']
                stream_type = \
                    f.result()['TableDescription']['StreamSpecification']['StreamViewType']

                t['c7n:StreamState'] = stream_state
                t['c7n:StreamType'] = stream_type


@Table.action_registry.register('backup')
class CreateBackup(BaseAction):
    """Creates a manual backup of a DynamoDB table. Use of the optional
       prefix flag will attach a user specified prefix. Otherwise,
       the backup prefix will default to 'Backup'.

    :example:

    .. code-block:: yaml

            policies:
              - name: dynamodb-create-backup
                resource: dynamodb-table
                actions:
                  - type: backup
                    prefix: custom
    """

    valid_status = ('ACTIVE',)
    schema = type_schema('backup',
                         prefix={'type': 'string'})
    permissions = ('dynamodb:CreateBackup',)

    def process(self, resources):
        resources = self.filter_resources(
            resources, 'TableStatus', self.valid_status)
        if not len(resources):
            return

        c = local_session(self.manager.session_factory).client('dynamodb')
        futures = {}

        prefix = self.data.get('prefix', 'Backup')

        with self.executor_factory(max_workers=2) as w:
            for t in resources:
                futures[w.submit(
                    c.create_backup,
                    BackupName=snapshot_identifier(
                        prefix, t['TableName']),
                    TableName=t['TableName'])] = t
            for f in as_completed(futures):
                t = futures[f]
                if f.exception():
                    self.manager.log.warning(
                        "Could not complete DynamoDB backup table:%s", t)
                arn = f.result()['BackupDetails']['BackupArn']
                t['c7n:BackupArn'] = arn


@resources.register('dynamodb-backup')
class Backup(query.QueryResourceManager):

    class resource_type(query.TypeInfo):
        service = 'dynamodb'
        arn = 'BackupArn'
        enum_spec = ('list_backups', 'BackupSummaries', None)
        id = 'BackupArn'
        name = 'BackupName'
        date = 'BackupCreationDateTime'


@Backup.action_registry.register('delete')
class DeleteBackup(BaseAction):
    """Deletes backups of a DynamoDB table

    :example:

    .. code-block:: yaml

            policies:
              - name: dynamodb-delete-backup
                resource: dynamodb-backup
                filters:
                  - type: value
                    key: BackupCreationDateTime
                    op: greater-than
                    value_type: age
                    value: 28
                actions:
                  - type: delete
    """

    valid_status = ('AVAILABLE',)
    schema = type_schema('delete')
    permissions = ('dynamodb:DeleteBackup',)

    def process(self, backups):
        backups = self.filter_resources(
            backups, 'BackupStatus', self.valid_status)
        if not len(backups):
            return

        c = local_session(self.manager.session_factory).client('dynamodb')

        for table_set in chunks(backups, 20):
            self.process_dynamodb_backups(table_set, c)

    def process_dynamodb_backups(self, table_set, c):

        for t in table_set:
            try:
                c.delete_backup(
                    BackupArn=t['BackupArn'])
            except ClientError as e:
                if e.response['Error']['Code'] == 'ResourceNotFoundException':
                    self.log.warning("Could not complete DynamoDB backup deletion for table:%s", t)
                    continue
                raise


@resources.register('dynamodb-stream')
class Stream(query.QueryResourceManager):
    # Note stream management takes place on the table resource

    class resource_type(query.TypeInfo):
        service = 'dynamodbstreams'
        permission_prefix = 'dynamodb'
        # Note max rate of 5 calls per second
        enum_spec = ('list_streams', 'Streams', None)
        # Note max rate of 10 calls per second.
        detail_spec = (
            "describe_stream", "StreamArn", "StreamArn", "StreamDescription")
        arn = id = 'StreamArn'
        arn_type = 'stream'

        name = 'TableName'
        date = 'CreationDateTime'
        dimension = 'TableName'


class DescribeDaxCluster(query.DescribeSource):

    def get_resources(self, ids, cache=True):
        """Retrieve dax resources for serverless policies or related resources
        """
        client = local_session(self.manager.session_factory).client('dax')
        return client.describe_clusters(ClusterNames=ids).get('Clusters')

    def augment(self, clusters):
        resources = super(DescribeDaxCluster, self).augment(clusters)
        return list(filter(None, _dax_cluster_tags(
            resources,
            self.manager.session_factory,
            self.manager.retry,
            self.manager.log)))


@resources.register('dax')
class DynamoDbAccelerator(query.QueryResourceManager):

    class resource_type(query.TypeInfo):
        service = 'dax'
        arn_type = 'cache'
        enum_spec = ('describe_clusters', 'Clusters', None)
        arn = 'ClusterArn'
        id = name = 'ClusterName'
        cfn_type = 'AWS::DAX::Cluster'

    permissions = ('dax:ListTags',)
    source_mapping = {
        'describe': DescribeDaxCluster,
        'config': query.ConfigSource
    }

    def get_resources(self, ids, cache=True, augment=True):
        """Override in order to disable the augment for serverless policies.
           list_tags on dax resources always fail until the cluster is finished creating.
        """
        return super(DynamoDbAccelerator, self).get_resources(ids, cache, augment=False)


def _dax_cluster_tags(tables, session_factory, retry, log):
    client = local_session(session_factory).client('dax')

    def process_tags(r):
        try:
            r['Tags'] = retry(
                client.list_tags, ResourceName=r['ClusterArn'])['Tags']
            return r
        except (client.exceptions.ClusterNotFoundFault,
                client.exceptions.InvalidClusterStateFault):
            return None

    return filter(None, list(map(process_tags, tables)))


DynamoDbAccelerator.filter_registry.register('marked-for-op', TagActionFilter)


@DynamoDbAccelerator.filter_registry.register('security-group')
class DaxSecurityGroupFilter(SecurityGroupFilter):

    RelatedIdsExpression = "SecurityGroups[].SecurityGroupIdentifier"


@DynamoDbAccelerator.action_registry.register('tag')
class DaxTagging(Tag):
    """Action to create tag(s) on a resource

        :example:

        .. code-block:: yaml

            policies:
              - name: dax-cluster-tag
                resource: dax
                filters:
                  - "tag:target-tag": absent
                actions:
                  - type: tag
                    key: target-tag
                    value: target-tag-value
    """
    permissions = ('dax:TagResource',)

    def process_resource_set(self, client, resources, tags):
        for r in resources:
            try:
                client.tag_resource(ResourceName=r['ClusterArn'], Tags=tags)
            except (client.exceptions.ClusterNotFoundFault,
                    client.exceptions.InvalidARNFault,
                    client.exceptions.InvalidClusterStateFault) as e:
                self.log.warning('Exception tagging %s: \n%s', r['ClusterName'], e)


@DynamoDbAccelerator.action_registry.register('remove-tag')
class DaxRemoveTagging(RemoveTag):
    """Action to remove tag(s) on a resource

    :example:

    .. code-block:: yaml

        policies:
          - name: dax-remove-tag
            resource: dax
            filters:
              - "tag:OutdatedTag": present
            actions:
              - type: remove-tag
                tags: ["OutdatedTag"]
    """
    permissions = ('dax:UntagResource',)

    def process_resource_set(self, client, resources, tag_keys):
        for r in resources:
            try:
                client.untag_resource(
                    ResourceName=r['ClusterArn'], TagKeys=tag_keys)
            except (client.exceptions.ClusterNotFoundFault,
                    client.exceptions.TagNotFoundFault,
                    client.exceptions.InvalidClusterStateFault) as e:
                self.log.warning('Exception removing tags on %s: \n%s', r['ClusterName'], e)


@DynamoDbAccelerator.action_registry.register('mark-for-op')
class DaxMarkForOp(TagDelayedAction):
    """Action to specify an action to occur at a later date

    :example:

    .. code-block:: yaml

        policies:
          - name: dax-mark-tag-compliance
            resource: dax
            filters:
              - "tag:custodian_cleanup": absent
              - "tag:OwnerName": absent
            actions:
              - type: mark-for-op
                tag: custodian_cleanup
                msg: "Missing tag 'OwnerName': {op}@{action_date}"
                op: delete
                days: 7
    """


@DynamoDbAccelerator.action_registry.register('delete')
class DaxDeleteCluster(BaseAction):
    """Action to delete a DAX cluster

    :example:

    .. code-block:: yaml

        policies:
          - name: dax-delete-cluster
            resource: dax
            filters:
              - "tag:DeleteMe": present
            actions:
              - type: delete
    """
    permissions = ('dax:DeleteCluster',)
    schema = type_schema('delete')

    def process(self, resources):
        client = local_session(self.manager.session_factory).client('dax')
        for r in resources:
            try:
                client.delete_cluster(ClusterName=r['ClusterName'])
            except (client.exceptions.ClusterNotFoundFault,
                    client.exceptions.InvalidARNFault,
                    client.exceptions.InvalidClusterStateFault) as e:
                self.log.warning('Exception marking %s: \n%s', r['ClusterName'], e)


@DynamoDbAccelerator.action_registry.register('update-cluster')
class DaxUpdateCluster(BaseAction):
    """Updates a DAX cluster configuration

    :example:

    .. code-block:: yaml

        policies:
          - name: dax-update-cluster
            resource: dax
            filters:
              - ParameterGroup.ParameterGroupName: 'default.dax1.0'
            actions:
              - type: update-cluster
                ParameterGroupName: 'testparamgroup'
    """
    schema = {
        'type': 'object',
        'additionalProperties': False,
        'properties': {
            'type': {'enum': ['update-cluster']},
            'Description': {'type': 'string'},
            'PreferredMaintenanceWindow': {'type': 'string'},
            'NotificationTopicArn': {'type': 'string'},
            'NotificationTopicStatus': {'type': 'string'},
            'ParameterGroupName': {'type': 'string'}
        }
    }
    permissions = ('dax:UpdateCluster',)

    def process(self, resources):
        client = local_session(self.manager.session_factory).client('dax')
        params = dict(self.data)
        params.pop('type')
        for r in resources:
            params['ClusterName'] = r['ClusterName']
            try:
                client.update_cluster(**params)
            except (client.exceptions.ClusterNotFoundFault,
                    client.exceptions.InvalidClusterStateFault) as e:
                self.log.warning(
                    'Exception updating dax cluster %s: \n%s',
                    r['ClusterName'], e)


@DynamoDbAccelerator.action_registry.register('modify-security-groups')
class DaxModifySecurityGroup(ModifyVpcSecurityGroupsAction):

    permissions = ('dax:UpdateCluster',)

    def process(self, resources):
        client = local_session(self.manager.session_factory).client('dax')
        groups = super(DaxModifySecurityGroup, self).get_groups(resources)

        for idx, r in enumerate(resources):
            client.update_cluster(
                ClusterName=r['ClusterName'], SecurityGroupIds=groups[idx])


@DynamoDbAccelerator.filter_registry.register('subnet')
class DaxSubnetFilter(SubnetFilter):
    """Filters DAX clusters based on their associated subnet group

    :example:

    .. code-block:: yaml

        policies:
          - name: dax-no-auto-public
            resource: dax
            filters:
              - type: subnet
                key: MapPublicIpOnLaunch
                value: False
    """
    RelatedIdsExpression = ""

    def get_related_ids(self, resources):
        group_ids = set()
        for r in resources:
            group_ids.update(
                [s['SubnetIdentifier'] for s in
                 self.groups[r['SubnetGroup']]['Subnets']])
        return group_ids

    def process(self, resources, event=None):
        client = local_session(self.manager.session_factory).client('dax')
        subnet_groups = client.describe_subnet_groups()['SubnetGroups']
        self.groups = {s['SubnetGroupName']: s for s in subnet_groups}
        return super(DaxSubnetFilter, self).process(resources)


@Table.filter_registry.register('consecutive-backups')
class TableConsecutiveBackups(Filter):
    """Returns tables where number of consective daily backups is
    equal to/or greater than n days.

    :example:

    .. code-block:: yaml

            policies:
              - name: dynamodb-daily-backup-count
                resource: dynamodb-table
                filters:
                  - type: consecutive-backups
                    count: 7
                    period: days
                    backuptype: SYSTEM
                    status: AVAILABLE
    """
    schema = type_schema('consecutive-backups', count={'type': 'number', 'minimum': 1},
        period={'enum': ['hours', 'days', 'weeks']},
        backuptype={'enum': ['SYSTEM', 'USER', 'AWS_BACKUP', 'ALL']},
        status={'enum': ['AVAILABLE', 'CREATING', 'DELETED']},
        required=['count', 'period', 'status', 'backuptype'])
    permissions = ('dynamodb:ListBackups', 'dynamodb:DescribeBackup', 'dynamodb:DescribeTable', )
    annotation = 'c7n:DynamodbBackups'

    def process_resource_set(self, client, resources, lbdate):
        paginator = client.get_paginator('list_backups')
        paginator.PAGE_ITERATOR_CLS = RetryPageIterator
        ddb_backups = paginator.paginate(BackupType=self.data.get('backuptype'),
            TimeRangeLowerBound=lbdate).build_full_result().get('BackupSummaries', [])

        table_map = {}
        for backup in ddb_backups:
            table_map.setdefault(backup['TableName'], []).append(backup)
        for r in resources:
            r[self.annotation] = table_map.get(r['TableName'], [])

    def get_date(self, time):
        period = self.data.get('period')
        if period == 'weeks':
            date = (datetime.utcnow() - timedelta(weeks=time)).strftime('%Y-%m-%d')
        elif period == 'hours':
            date = (datetime.utcnow() - timedelta(hours=time)).strftime('%Y-%m-%d-%H')
        else:
            date = (datetime.utcnow() - timedelta(days=time)).strftime('%Y-%m-%d')
        return date

    def process(self, resources, event=None):
        client = local_session(self.manager.session_factory).client('dynamodb')
        results = []
        retention = self.data.get('count')
        lbdate = self.get_date(retention)
        expected_dates = set()
        for time in range(1, retention + 1):
            expected_dates.add(self.get_date(time))

        for resource_set in chunks(
                [r for r in resources if self.annotation not in r], 50):
            self.process_resource_set(client, resource_set, lbdate)

        for r in resources:
            backup_dates = set()
            for backup in r[self.annotation]:
                if backup['BackupStatus'] == self.data.get('status'):
                    if self.data.get('period') == 'hours':
                        backup_dates.add(backup['BackupCreationDateTime'].strftime('%Y-%m-%d-%H'))
                    else:
                        backup_dates.add(backup['BackupCreationDateTime'].strftime('%Y-%m-%d'))
            if expected_dates.issubset(backup_dates):
                results.append(r)
        return results


Table.filter_registry.register('consecutive-aws-backups', ConsecutiveAwsBackupsFilter)<|MERGE_RESOLUTION|>--- conflicted
+++ resolved
@@ -121,7 +121,6 @@
         return super().__call__(r.get(self.annotation_key, {}))
 
 
-<<<<<<< HEAD
 @Table.filter_registry.register('autoscaling')
 class DynamoDBAutoscalingFilter(ListItemFilter):
     schema = type_schema(
@@ -163,7 +162,8 @@
 
     def get_item_values(self, resource):
         return resource.pop(self.item_annotation_key)
-=======
+
+
 @Table.filter_registry.register('cross-account')
 class CrossAccountTable(CrossAccountAccessFilter):
 
@@ -209,7 +209,6 @@
             if result is not None:
                 r[self.policy_attribute] = result['Policy']
         return super().process(resources)
->>>>>>> a875d827
 
 
 @Table.action_registry.register('set-continuous-backup')
